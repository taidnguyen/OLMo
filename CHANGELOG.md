--- conflicted
+++ resolved
@@ -11,13 +11,9 @@
 
 - Added clipping fix to `Optimizer` class to make it work with FSDP `no_shard` and DDP.
 - Added tests to compare grad norm differences between torch optimizer and clipping and OLMo optimizer and clipping on both CPU and GPU.
-<<<<<<< HEAD
 - Expose memmap dtype in data config 
 - Added support for DDP training.
-=======
-- Expose memmap dtype in data config
 - Added caching to disk of HF datasets used in downstream evals
->>>>>>> 41ed20a6
 
 ### Changed
 
