"""
Adapted from
[MosaiclML](https://github.com/mosaicml/examples.git) and
[minGPT](https://github.com/karpathy/minGPT.git)
"""

from __future__ import annotations

import logging
import math
import sys
from abc import abstractmethod
from collections import defaultdict
from functools import partial
from typing import (
    Callable,
    Dict,
    Iterable,
    List,
    NamedTuple,
    Optional,
    Sequence,
    Set,
    Tuple,
    cast,
)

import torch
import torch.backends.cuda
import torch.nn as nn
import torch.nn.functional as F
from torch import einsum

from .aliases import PathOrStr
from .beam_search import BeamSearch, Constraint, FinalSequenceScorer, Sampler
from .config import (
    ActivationCheckpointingStrategy,
    ActivationType,
    BlockType,
    CheckpointType,
    FSDPWrapStrategy,
    LayerNormType,
    ModelConfig,
)
from .exceptions import OlmoConfigurationError
from .initialization import ModuleType, init_weights
from .torch_util import ensure_finite_

if sys.version_info.minor > 8:
    from collections.abc import MutableMapping
elif sys.version_info.minor == 8:
    from typing import MutableMapping
else:
    raise SystemExit("This script supports Python 3.8 or higher")

__all__ = [
    "LayerNormBase",
    "LayerNorm",
    "RMSLayerNorm",
    "AMDLayerNorm",
    "RotaryEmbedding",
    "Activation",
    "GELU",
    "ReLU",
    "SwiGLU",
    "OlmoBlock",
    "OlmoSequentialBlock",
    "Olmo",
    "OlmoOutput",
    "OlmoGenerateOutput",
]


log = logging.getLogger(__name__)


def activation_checkpoint_function(cfg: ModelConfig):
    preserve_rng_state = (
        (cfg.attention_dropout == 0.0) and (cfg.embedding_dropout == 0.0) and (cfg.residual_dropout == 0.0)
    )
    from torch.utils.checkpoint import checkpoint

    return partial(
        checkpoint,
        preserve_rng_state=preserve_rng_state,
        use_reentrant=False,
    )


class BufferCache(dict, MutableMapping[str, torch.Tensor]):
    """
    Cache for attention biases and other things that would normally be stored as buffers.
    We avoid using buffers because we've run into various issues doing so with FSDP.
    In general it appears the way FSDP handles buffers is not well-defined.
    It doesn't shard them but apparently it does synchronize them across processes, which we want to avoid
    since (A) it isn't necessary, and (B) we sometimes have `-inf` in these biases which might get turned into
    NaNs when they're synchronized due to casting or some other issue.
    """


def _non_meta_init_device(config: ModelConfig) -> torch.device:
    if config.init_device is not None and config.init_device != "meta":
        return torch.device(config.init_device)
    else:
        return torch.device("cuda" if torch.cuda.is_available() else "cpu")


class Dropout(nn.Dropout):
    def forward(self, input: torch.Tensor) -> torch.Tensor:
        if self.p == 0.0:
            return input
        else:
            return F.dropout(input, self.p, self.training, self.inplace)


class LayerNormBase(nn.Module):
    def __init__(
        self,
        config: ModelConfig,
        *,
        size: Optional[int] = None,
        elementwise_affine: Optional[bool] = True,
        eps: float = 1e-05,
    ):
        super().__init__()
        self.config = config
        self.eps = eps
        self.normalized_shape = (size or config.d_model,)
        if elementwise_affine or (elementwise_affine is None and self.config.layer_norm_with_affine):
            self.weight = nn.Parameter(torch.ones(self.normalized_shape, device=config.init_device))
            use_bias = self.config.bias_for_layer_norm
            if use_bias is None:
                use_bias = self.config.include_bias
            if use_bias:
                self.bias = nn.Parameter(torch.zeros(self.normalized_shape, device=config.init_device))
            else:
                self.register_parameter("bias", None)
        else:
            self.register_parameter("bias", None)
            self.register_parameter("weight", None)

    @abstractmethod
    def forward(self, x: torch.Tensor) -> torch.Tensor:
        raise NotImplementedError

    @classmethod
    def build(cls, config: ModelConfig, size: Optional[int] = None, **kwargs) -> LayerNormBase:
        if config.layer_norm_type == LayerNormType.default:
            return LayerNorm(config, size=size, low_precision=False, **kwargs)
        elif config.layer_norm_type == LayerNormType.low_precision:
            return LayerNorm(config, size=size, low_precision=True, **kwargs)
        elif config.layer_norm_type == LayerNormType.rms:
            return RMSLayerNorm(config, size=size, **kwargs)
        elif config.layer_norm_type == LayerNormType.amd_compatible:
            return AMDLayerNorm(config, size=size, **kwargs)
        else:
            raise NotImplementedError(f"Unknown LayerNorm type: '{config.layer_norm_type}'")

    def _cast_if_autocast_enabled(self, tensor: torch.Tensor, dtype: Optional[torch.dtype] = None) -> torch.Tensor:
        # NOTE: `is_autocast_enabled()` only checks for CUDA autocast, so we use the separate function
        # `is_autocast_cpu_enabled()` for CPU autocast.
        # See https://github.com/pytorch/pytorch/issues/110966.
        if tensor.device.type == "cuda" and torch.is_autocast_enabled():
            return tensor.to(dtype=dtype if dtype is not None else torch.get_autocast_gpu_dtype())
        elif tensor.device.type == "cpu" and torch.is_autocast_cpu_enabled():
            return tensor.to(dtype=dtype if dtype is not None else torch.get_autocast_cpu_dtype())
        else:
            return tensor

    def reset_parameters(self):
        if self.weight is not None:
            torch.nn.init.ones_(self.weight)  # type: ignore
        if self.bias is not None:
            torch.nn.init.zeros_(self.bias)  # type: ignore


class LayerNorm(LayerNormBase):
    """
    The default :class:`LayerNorm` implementation which can optionally run in low precision.
    """

    def __init__(
        self,
        config: ModelConfig,
        size: Optional[int] = None,
        low_precision: bool = False,
        elementwise_affine: Optional[bool] = None,
        eps: float = 1e-05,
    ):
        super().__init__(config, size=size, elementwise_affine=elementwise_affine, eps=eps)
        self.low_precision = low_precision

    def forward(self, x: torch.Tensor) -> torch.Tensor:
        if self.low_precision:
            module_device = x.device
            downcast_x = self._cast_if_autocast_enabled(x)
            downcast_weight = (
                self._cast_if_autocast_enabled(self.weight) if self.weight is not None else self.weight
            )
            downcast_bias = self._cast_if_autocast_enabled(self.bias) if self.bias is not None else self.bias
            with torch.autocast(enabled=False, device_type=module_device.type):
                return F.layer_norm(
                    downcast_x, self.normalized_shape, weight=downcast_weight, bias=downcast_bias, eps=self.eps
                )
        else:
            return F.layer_norm(x, self.normalized_shape, weight=self.weight, bias=self.bias, eps=self.eps)


class AMDLayerNorm(LayerNormBase):
    """
    LayerNorm implemented using PyTorch primitives.

    We do this to work around a bug in the PyTorch/ROCm implementation of layer norm that fails with a
    segfault when the bias is not present.
    """

    def __init__(
        self,
        config: ModelConfig,
        size: Optional[int] = None,
        elementwise_affine: Optional[bool] = None,
        eps: float = 1e-05,
    ):
        super().__init__(config, size=size, elementwise_affine=elementwise_affine, eps=eps)

    def forward(self, x: torch.Tensor) -> torch.Tensor:
        og_dtype = x.dtype
        x = self._cast_if_autocast_enabled(x, dtype=torch.float32)
        with torch.autocast(enabled=False, device_type=x.device.type):
            var, mean = torch.var_mean(x, dim=-1, correction=0, keepdim=True)
            var.add_(self.eps)
            var.rsqrt_()  # rsqrt should be more stable than 1/sqrt
            x = var * (x - mean)
            if self.weight is not None:
                x.mul_(self.weight)
            if self.bias is not None:
                x.add_(self.bias)
            return x.to(og_dtype)


class RMSLayerNorm(LayerNormBase):
    """
    RMS layer norm, a simplified :class:`LayerNorm` implementation
    """

    def __init__(
        self,
        config: ModelConfig,
        size: Optional[int] = None,
        elementwise_affine: Optional[bool] = None,
        eps: float = 1e-5,
    ):
        super().__init__(config, size=size, elementwise_affine=elementwise_affine, eps=eps)

    def forward(self, x: torch.Tensor) -> torch.Tensor:
        with torch.autocast(enabled=False, device_type=x.device.type):
            og_dtype = x.dtype
            x = x.to(torch.float32)
            variance = x.pow(2).mean(-1, keepdim=True)
            x = x * torch.rsqrt(variance + self.eps)
            x = x.to(og_dtype)

        if self.weight is not None:
            if self.bias is not None:
                return self.weight * x + self.bias
            else:
                return self.weight * x
        else:
            return x


class RotaryEmbedding(nn.Module):
    """
    [Rotary positional embeddings (RoPE)](https://arxiv.org/abs/2104.09864).
    """

    def __init__(self, config: ModelConfig, cache: BufferCache):
        super().__init__()
        self.config = config
        self.__cache = cache
        # Warm up cache.
        self.get_rotary_embedding(config.max_sequence_length, _non_meta_init_device(config))

    def get_rotary_embedding(self, seq_len: int, device: torch.device) -> Tuple[torch.Tensor, torch.Tensor]:
        if (
            (pos_sin := self.__cache.get("rope_pos_sin")) is not None
            and (pos_cos := self.__cache.get("rope_pos_cos")) is not None
            and pos_sin.shape[-2] >= seq_len
            and pos_cos.shape[-2] >= seq_len
        ):
            if pos_sin.device != device:
                pos_sin = pos_sin.to(device)
                self.__cache["rope_pos_sin"] = pos_sin
            if pos_cos.device != device:
                pos_cos = pos_cos.to(device)
                self.__cache["rope_pos_cos"] = pos_cos
            return pos_sin[:, :, :seq_len, :], pos_cos[:, :, :seq_len, :]

        with torch.autocast(device.type, enabled=False):
            dim = self.config.d_model // self.config.n_heads
            inv_freq = 1.0 / (10000 ** (torch.arange(0, dim, 2, device=device, dtype=torch.float) / dim))
            seq = torch.arange(seq_len, device=device, dtype=torch.float)
            freqs = einsum("i , j -> i j", seq, inv_freq)
            positions = torch.cat((freqs, freqs), dim=-1)
            pos_sin, pos_cos = positions.sin()[None, None, :, :], positions.cos()[None, None, :, :]
        self.__cache["rope_pos_sin"] = pos_sin
        self.__cache["rope_pos_cos"] = pos_cos
        return pos_sin, pos_cos

    def rotate_half(self, x: torch.Tensor) -> torch.Tensor:
        B, nh, T, hs = x.size()
        x = x.view(B, nh, T, 2, hs // 2)
        x1, x2 = x.unbind(dim=-2)
        return torch.cat((-x2, x1), dim=-1)

    def apply_rotary_pos_emb(self, pos_sin: torch.Tensor, pos_cos: torch.Tensor, t: torch.Tensor) -> torch.Tensor:
        return ((t * pos_cos) + (self.rotate_half(t) * pos_sin)).to(t.dtype)

    def forward(self, q: torch.Tensor, k: torch.Tensor) -> Tuple[torch.Tensor, torch.Tensor]:
        if self.config.rope_full_precision:
            q_, k_ = q.float(), k.float()
        else:
            q_, k_ = q, k

        with torch.autocast(q.device.type, enabled=False):
            query_len, key_len = q_.shape[-2], k_.shape[-2]  # could be different if layer_past not None
            pos_sin, pos_cos = self.get_rotary_embedding(key_len, q_.device)
            pos_sin = pos_sin.type_as(q_)
            pos_cos = pos_cos.type_as(q_)
            q_ = self.apply_rotary_pos_emb(
                pos_sin[:, :, key_len - query_len : key_len, :],
                pos_cos[:, :, key_len - query_len : key_len, :],
                q_,
            )
            k_ = self.apply_rotary_pos_emb(pos_sin, pos_cos, k_)
        return q_.type_as(q), k_.type_as(k)


class Activation(nn.Module):
    def __init__(self, config: ModelConfig):
        super().__init__()
        self.config = config

    @abstractmethod
    def forward(self, x: torch.Tensor) -> torch.Tensor:
        raise NotImplementedError

    @property
    @abstractmethod
    def output_multiplier(self) -> float:
        raise NotImplementedError

    @classmethod
    def build(cls, config: ModelConfig) -> Activation:
        if config.activation_type == ActivationType.gelu:
            return cast(Activation, GELU(approximate="none"))
        elif config.activation_type == ActivationType.relu:
            return cast(Activation, ReLU(inplace=False))
        elif config.activation_type == ActivationType.swiglu:
            return SwiGLU(config)
        else:
            raise NotImplementedError(f"Unknown activation: '{config.activation_type}'")


class GELU(nn.GELU):
    @property
    def output_multiplier(self) -> float:
        return 1.0


class ReLU(nn.ReLU):
    @property
    def output_multiplier(self) -> float:
        return 1.0


class SwiGLU(Activation):
    def forward(self, x: torch.Tensor) -> torch.Tensor:
        x, gate = x.chunk(2, dim=-1)
        return F.silu(gate) * x

    @property
    def output_multiplier(self) -> float:
        return 0.5


def causal_attention_bias(seq_len: int, device: torch.device) -> torch.FloatTensor:
    att_bias = torch.triu(
        torch.ones(seq_len, seq_len, device=device, dtype=torch.float),
        diagonal=1,
    )
    att_bias.masked_fill_(att_bias == 1, torch.finfo(att_bias.dtype).min)
    return att_bias.view(1, 1, seq_len, seq_len)  # type: ignore


def get_causal_attention_bias(cache: BufferCache, seq_len: int, device: torch.device) -> torch.Tensor:
    if (causal_bias := cache.get("causal_attention_bias")) is not None and causal_bias.shape[-1] >= seq_len:
        if causal_bias.device != device:
            causal_bias = causal_bias.to(device)
            cache["causal_attention_bias"] = causal_bias
        return causal_bias
    with torch.autocast(device.type, enabled=False):
        causal_bias = causal_attention_bias(seq_len, device)
    cache["causal_attention_bias"] = causal_bias
    return causal_bias


def alibi_attention_bias(seq_len: int, config: ModelConfig, device: torch.device) -> torch.FloatTensor:
    alibi_bias = torch.arange(1 - seq_len, 1, dtype=torch.float, device=device).view(1, 1, 1, seq_len)

    # shape: (1, 1, seq_len, seq_len)
    alibi_bias = alibi_bias - torch.arange(1 - seq_len, 1, dtype=torch.float, device=device).view(1, 1, seq_len, 1)
    alibi_bias.abs_().mul_(-1)

    # shape: (n_heads,)
    m = torch.arange(1, config.n_heads + 1, dtype=torch.float, device=device)
    m.mul_(config.alibi_bias_max / config.n_heads)

    # shape: (1, n_heads, seq_len, seq_len)
    return alibi_bias * (1.0 / (2 ** m.view(1, config.n_heads, 1, 1)))  # type: ignore


class OlmoBlock(nn.Module):
    """
    A base class for transformer block implementations.
    """

    def __init__(self, layer_id: int, config: ModelConfig, cache: BufferCache):
        super().__init__()
        self.layer_id = layer_id
        self.config = config
        self.hidden_size = (
            config.mlp_hidden_size if config.mlp_hidden_size is not None else config.mlp_ratio * config.d_model
        )
        self.__cache = cache
        assert config.d_model % config.n_heads == 0

        self._activation_checkpoint_fn = None

        # Dropout.
        self.dropout = Dropout(config.residual_dropout)

        # Layer norms.
        self.k_norm: Optional[LayerNormBase] = None
        self.q_norm: Optional[LayerNormBase] = None
        if config.attention_layer_norm:
            self.k_norm = LayerNormBase.build(
                config,
                size=config.d_model // config.effective_n_kv_heads,
                elementwise_affine=config.attention_layer_norm_with_affine,
            )
            self.q_norm = LayerNormBase.build(config, elementwise_affine=config.attention_layer_norm_with_affine)

        # Activation function.
        self.act = Activation.build(config)
        assert (self.act.output_multiplier * self.hidden_size) % 1 == 0

        # Attention output projection.
        self.attn_out = nn.Linear(
            config.d_model, config.d_model, bias=config.include_bias, device=config.init_device
        )

        # Feed-forward output projection.
        self.ff_out = nn.Linear(
            int(self.act.output_multiplier * self.hidden_size),
            config.d_model,
            bias=config.include_bias,
            device=config.init_device,
        )
        self.ff_out._is_residual = True  # type: ignore

        # Rotary embeddings.
        if self.config.rope:
            self.rotary_emb = RotaryEmbedding(config, self.__cache)

        self.flash_attn_func = None
        if config.flash_attention:
            try:
                from flash_attn import flash_attn_func  # type: ignore

                self.flash_attn_func = flash_attn_func
            except ModuleNotFoundError:
                pass

    def reset_parameters(self):
        if self.k_norm is not None:
            self.k_norm.reset_parameters()
        if self.q_norm is not None:
            self.q_norm.reset_parameters()
        init_weights(
            self.config,
            self.attn_out,
            d=self.config.d_model,
            layer_id=self.layer_id,
            type_of_module=ModuleType.out_module,
        )
        init_weights(
            self.config,
            self.ff_out,
            d=self.ff_out.in_features,
            layer_id=self.layer_id,
            type_of_module=ModuleType.out_module,
        )

    def set_activation_checkpointing(self, strategy: Optional[ActivationCheckpointingStrategy]):
        if strategy == ActivationCheckpointingStrategy.fine_grained:
            self._activation_checkpoint_fn = activation_checkpoint_function(self.config)
        else:
            self._activation_checkpoint_fn = None

    @classmethod
    def _cast_attn_bias(cls, bias: torch.Tensor, input_dtype: torch.dtype) -> torch.Tensor:
        target_dtype = input_dtype
        # NOTE: `is_autocast_enabled()` only checks for CUDA autocast, so we use the separate function
        # `is_autocast_cpu_enabled()` for CPU autocast.
        # See https://github.com/pytorch/pytorch/issues/110966.
        if bias.device.type == "cuda" and torch.is_autocast_enabled():
            target_dtype = torch.get_autocast_gpu_dtype()
        elif bias.device.type == "cpu" and torch.is_autocast_cpu_enabled():
            target_dtype = torch.get_autocast_cpu_dtype()
        if bias.dtype != target_dtype:
            bias = bias.to(target_dtype)
            ensure_finite_(bias, check_neg_inf=True, check_pos_inf=False)
        return bias

    def _scaled_dot_product_attention(
        self,
        q: torch.Tensor,
        k: torch.Tensor,
        v: torch.Tensor,
        attn_mask: Optional[torch.Tensor] = None,
        dropout_p: float = 0.0,
        is_causal: bool = False,
    ) -> torch.Tensor:
        """
        Computes scaled dot product attention on query, key and value tensors, using an optional
        attention mask if passed, and applying dropout if a probability greater than 0.0 is specified.
        """
        if self.flash_attn_func is not None and attn_mask is None:
            r = self.flash_attn_func(
                q.transpose(1, 2),
                k.transpose(1, 2),
                v.transpose(1, 2),
                dropout_p=dropout_p,
                causal=is_causal)
            return r.transpose(1, 2)
        else:
            # torch's sdpa doesn't support GQA, so we're doing this
            assert k.size(1) == v.size(1)
            num_kv_heads = k.size(1)
            num_q_heads = q.size(1)
            if num_q_heads != num_kv_heads:
                assert num_q_heads % num_kv_heads == 0
                k = k.repeat_interleave(num_q_heads // num_kv_heads, dim=1, output_size=num_q_heads)
                v = v.repeat_interleave(num_q_heads // num_kv_heads, dim=1, output_size=num_q_heads)

            return F.scaled_dot_product_attention(
                q,
                k,
                v,
                attn_mask=attn_mask,
                dropout_p=dropout_p,
                is_causal=is_causal,
            )

    def attention(
        self,
        q: torch.Tensor,
        k: torch.Tensor,
        v: torch.Tensor,
        attention_bias: Optional[torch.Tensor] = None,
        layer_past: Optional[Tuple[torch.Tensor, torch.Tensor]] = None,
        use_cache: bool = False,
    ) -> Tuple[torch.Tensor, Optional[Tuple[torch.Tensor, torch.Tensor]]]:
        B, T, C = q.size()  # batch size, sequence length, d_model
        dtype = k.dtype

        # Optionally apply layer norm to keys and queries.
        if self.q_norm is not None and self.k_norm is not None:
            q = self.q_norm(q).to(dtype=dtype)
            k = self.k_norm(k).to(dtype=dtype)

        # Move head forward to be next to the batch dim.
        # shape: (B, nh, T, hs)
        q = q.view(B, T, self.config.n_heads, C // self.config.n_heads).transpose(1, 2)
        # shape: (B, n_kv_h, T, hs)
        k = k.view(B, T, self.config.effective_n_kv_heads, C // self.config.n_heads).transpose(1, 2)
        # shape: (B, n_kv_h, T, hs)
        v = v.view(B, T, self.config.effective_n_kv_heads, C // self.config.n_heads).transpose(1, 2)

        if layer_past is not None:
            past_key, past_value = layer_past
            k = torch.cat((past_key, k), dim=-2)
            v = torch.cat((past_value, v), dim=-2)

        present = (k, v) if use_cache else None
        query_len, key_len = q.shape[-2], k.shape[-2]  # could be different if layer_past not None

        if self.config.rope:
            # Apply rotary embeddings.
            q, k = self.rotary_emb(q, k)

        if attention_bias is not None:
            # Resize and cast attention bias.
            # The current dtype of the attention bias might not match the dtype that the SDP attn function will
            # run in if AMP is enabled, and this can be a problem if some tokens are masked out due to padding
            # as down-casting the attention bias to the autocast precision will result in -infs, which will
            # cause the SDP attn function to produce NaNs.
            attention_bias = self._cast_attn_bias(
                attention_bias[:, :, key_len - query_len : key_len, :key_len], dtype
            )

        # Get the attention scores.
        # shape: (B, nh, T, hs)
        att = self._scaled_dot_product_attention(
            q,
            k,
            v,
            attn_mask=attention_bias,
            dropout_p=0.0 if not self.training else self.config.attention_dropout,
            is_causal=attention_bias is None,
        )

        # Re-assemble all head outputs side-by-side.
        att = att.transpose(1, 2).contiguous().view(B, T, C)

        # Apply output projection.
        return self.attn_out(att), present

    @abstractmethod
    def forward(
        self,
        x: torch.Tensor,
        attention_bias: Optional[torch.FloatTensor] = None,
        layer_past: Optional[Tuple[torch.Tensor, torch.Tensor]] = None,
        use_cache: bool = False,
    ) -> Tuple[torch.Tensor, Optional[Tuple[torch.Tensor, torch.Tensor]]]:
        raise NotImplementedError

    @classmethod
    def build(cls, layer_id: int, config: ModelConfig, cache: BufferCache) -> OlmoBlock:
        if config.block_type == BlockType.sequential:
            return OlmoSequentialBlock(layer_id, config, cache)
        elif config.block_type == BlockType.llama:
            return OlmoLlamaBlock(layer_id, config, cache)
        else:
            raise NotImplementedError(f"Unknown block type: '{config.block_type}'")


class OlmoSequentialBlock(OlmoBlock):
    """
    This is a typical transformer block where the output is computed as ``MLP(LN(x + Attention(LN(x))))``
    (plus another skip connection).
    """

    def __init__(self, layer_id: int, config: ModelConfig, cache: BufferCache):
        super().__init__(layer_id, config, cache)
        # Layer norms.
        self.attn_norm = LayerNorm.build(config)
        self.ff_norm = LayerNorm.build(config)
        # Attention input projection. Projects x -> (q, k, v)

        head_dim = config.d_model // config.n_heads
        self.fused_dims = (
            config.d_model,
            config.effective_n_kv_heads * head_dim,
            config.effective_n_kv_heads * head_dim,
        )
        self.att_proj = nn.Linear(
            config.d_model, sum(self.fused_dims), bias=config.include_bias, device=config.init_device
        )
        # Feed-forward input projection.
        self.ff_proj = nn.Linear(
            config.d_model, self.hidden_size, bias=config.include_bias, device=config.init_device
        )

    def reset_parameters(self):
        super().reset_parameters()
        self.attn_norm.reset_parameters()
        self.ff_norm.reset_parameters()
        # NOTE: the standard deviation for these weights does not depend on the layer.
        init_weights(
            self.config, self.att_proj, d=self.config.d_model, layer_id=None, type_of_module=ModuleType.in_module
        )
        init_weights(
            self.config, self.ff_proj, d=self.config.d_model, layer_id=None, type_of_module=ModuleType.in_module
        )

    def forward(
        self,
        x: torch.Tensor,
        attention_bias: Optional[torch.Tensor] = None,
        layer_past: Optional[Tuple[torch.Tensor, torch.Tensor]] = None,
        use_cache: bool = False,
    ) -> Tuple[torch.Tensor, Optional[Tuple[torch.Tensor, torch.Tensor]]]:
        # Get query, key, value projections.
        # shape:
        #  - for regular attn q, k, v: (batch_size, seq_len, d_model)
        #  - for multi-query attn q: (batch_size, seq_len, d_model)
        #                      k, v: (batch_size, seq_len, d_model // n_heads)
        #  - for group query attn q: (batch_size, seq_len, d_model)
        #                      k, v: (batch_size, seq_len, d_model // n_kv_heads)
        if self._activation_checkpoint_fn is not None:
            q, k, v = self.att_proj(self._activation_checkpoint_fn(self.attn_norm, x)).split(
                self.fused_dims, dim=-1
            )
        else:
            q, k, v = self.att_proj(self.attn_norm(x)).split(self.fused_dims, dim=-1)

        # Get attention scores.
        if self._activation_checkpoint_fn is not None:
            att, cache = self._activation_checkpoint_fn(  # type: ignore
                self.attention, q, k, v, attention_bias, layer_past=layer_past, use_cache=use_cache
            )
        else:
            att, cache = self.attention(q, k, v, attention_bias, layer_past=layer_past, use_cache=use_cache)

        # Add attention scores.
        # shape: (B, T, C)
        x = x + self.dropout(att)

        # Add feed-forward projection.
        # shape: (batch_size, seq_len, d_model)
        og_x = x
        if self._activation_checkpoint_fn is not None:
            x = self._activation_checkpoint_fn(self.ff_norm, x)  # type: ignore
        else:
            x = self.ff_norm(x)
        x = self.ff_proj(x)
        if self._activation_checkpoint_fn is not None:
            x = self._activation_checkpoint_fn(self.act, x)  # type: ignore
        else:
            x = self.act(x)
        x = self.ff_out(x)
        x = self.dropout(x)
        x = og_x + x

        return x, cache


class OlmoLlamaBlock(OlmoBlock):
    """
    This is a transformer block where the output is computed as ``MLP(LN(x + Attention(LN(x))))``
    (plus another skip connection). This block is similar to `OlmoSequentialBlock`
    but some operations have slightly different implementations to imitate the
    behavior of Llama.
    """

    def __init__(self, layer_id: int, config: ModelConfig, cache: BufferCache):
        super().__init__(layer_id, config, cache)
        # Layer norms.
        self.attn_norm = LayerNorm.build(config)
        self.ff_norm = LayerNorm.build(config)
        self.__cache = cache

        # Attention input projection. Projects x -> (q, k, v)
        if config.multi_query_attention:
            q_proj_out_dim = config.d_model
            k_proj_out_dim = config.d_model // config.n_heads
            v_proj_out_dim = config.d_model // config.n_heads
        else:
            q_proj_out_dim = config.d_model
            k_proj_out_dim = config.d_model
            v_proj_out_dim = config.d_model
        self.q_proj = nn.Linear(
            config.d_model, q_proj_out_dim, bias=config.include_bias, device=config.init_device
        )
        self.k_proj = nn.Linear(
            config.d_model, k_proj_out_dim, bias=config.include_bias, device=config.init_device
        )
        self.v_proj = nn.Linear(
            config.d_model, v_proj_out_dim, bias=config.include_bias, device=config.init_device
        )

        # Feed-forward input projection.
        self.ff_proj = nn.Linear(
            config.d_model, self.hidden_size, bias=config.include_bias, device=config.init_device
        )

    def reset_parameters(self):
        super().reset_parameters()
        self.attn_norm.reset_parameters()
        self.ff_norm.reset_parameters()
        # NOTE: the standard deviation for these weights does not depend on the layer.
        init_weights(self.config, self.q_proj, d=self.config.d_model, layer_id=None)
        init_weights(self.config, self.k_proj, d=self.config.d_model, layer_id=None)
        init_weights(self.config, self.v_proj, d=self.config.d_model, layer_id=None)
        init_weights(self.config, self.ff_proj, d=self.config.d_model, layer_id=None)

    def _scaled_dot_product_attention(
        self,
        q: torch.Tensor,
        k: torch.Tensor,
        v: torch.Tensor,
        attn_mask: Optional[torch.Tensor] = None,
        dropout_p: float = 0.0,
        is_causal: bool = False,
    ) -> torch.Tensor:
        attn_weights = torch.matmul(q, k.transpose(-2, -1)) / math.sqrt(q.size(-1))

        if is_causal:
            assert attn_mask is None

            query_len, key_len = q.shape[-2], k.shape[-2]  # could be different if layer_past not None
            attn_bias = get_causal_attention_bias(self.__cache, key_len, q.device)[:, :, :query_len, :key_len]
        elif attn_mask is not None:
            attn_bias = attn_mask.to(q.dtype)
        else:
            attn_bias = torch.zeros_like(attn_weights)

        attn_weights += attn_bias
        attn_weights = nn.functional.softmax(attn_weights, dim=-1).to(q.dtype)
        attn_weights = nn.functional.dropout(attn_weights, p=dropout_p)
        return torch.matmul(attn_weights, v)

    def forward(
        self,
        x: torch.Tensor,
        attention_bias: Optional[torch.Tensor] = None,
        layer_past: Optional[Tuple[torch.Tensor, torch.Tensor]] = None,
        use_cache: bool = False,
    ) -> Tuple[torch.Tensor, Optional[Tuple[torch.Tensor, torch.Tensor]]]:
        # Get query, key, value projections.
        # shape:
        #  - for regular attn q, k, v: (batch_size, seq_len, d_model)
        #  - for multi-query attn q: (batch_size, seq_len, d_model)
        #                      k, v: (batch_size, seq_len, d_model // n_heads)
        x_normed = self.attn_norm(x)
        q = self.q_proj(x_normed)
        k = self.k_proj(x_normed)
        v = self.v_proj(x_normed)

        # Get attention scores.
        att, cache = self.attention(q, k, v, attention_bias, layer_past=layer_past, use_cache=use_cache)

        # Add attention scores.
        # shape: (B, T, C)
        x = x + self.dropout(att)

        # Add feed-forward projection.
        # shape: (batch_size, seq_len, d_model)
        og_x = x
        if self._activation_checkpoint_fn is not None:
            x = self._activation_checkpoint_fn(self.ff_norm, x)  # type: ignore
        else:
            x = self.ff_norm(x)
        x = self.ff_proj(x)
        if self._activation_checkpoint_fn is not None:
            x = self._activation_checkpoint_fn(self.act, x)  # type: ignore
        else:
            x = self.act(x)
        x = self.ff_out(x)
        x = self.dropout(x)
        x = og_x + x

        return x, cache


class OlmoOutput(NamedTuple):
    logits: torch.FloatTensor
    """
    A tensor of shape `(batch_size, seq_len, vocab_size)` representing the log probabilities
    for the next token *before* normalization via (log) softmax.
    """

    attn_key_values: Optional[List[Tuple[torch.Tensor, torch.Tensor]]]
    """
    Attention keys and values from each block.
    """

    hidden_states: Optional[Tuple[torch.Tensor]]
    """
    Hidden states from each block.
    """


class OlmoGenerateOutput(NamedTuple):
    token_ids: torch.LongTensor
    """
    The generated token IDs, a tensor of shape `(batch_size, beam_size, max_steps)`.
    These do *not* include the original input IDs.
    """

    scores: torch.FloatTensor
    """
    The scores of the generated sequences, a tensor of shape `(batch_size, beam_size)`.
    """


class OlmoBlockGroup(nn.ModuleList):
    def __init__(self, config: ModelConfig, layer_offset: int, modules: Optional[Iterable[nn.Module]] = None):
        super().__init__(modules)
        self.config = config
        self.layer_offset = layer_offset
        self.activation_checkpointing_strategy: Optional[ActivationCheckpointingStrategy] = None
        self._activation_checkpoint_fn = activation_checkpoint_function(self.config)

    def forward(
        self,
        x: torch.Tensor,
        attention_bias: Optional[torch.FloatTensor] = None,
        layers_past: Optional[List[Tuple[torch.Tensor, torch.Tensor]]] = None,
        use_cache: bool = False,
    ) -> Tuple[torch.Tensor, Optional[List[Tuple[torch.Tensor, torch.Tensor]]]]:
        attn_key_values: Optional[List[Tuple[torch.Tensor, torch.Tensor]]] = [] if use_cache else None
        for block_idx, block in enumerate(self):
            layer_past = None if layers_past is None else layers_past[block_idx]
            block_idx += self.layer_offset
            if (
                (self.activation_checkpointing_strategy == ActivationCheckpointingStrategy.whole_layer)
                or (
                    self.activation_checkpointing_strategy == ActivationCheckpointingStrategy.one_in_two
                    and block_idx % 2 == 0
                )
                or (
                    self.activation_checkpointing_strategy == ActivationCheckpointingStrategy.one_in_three
                    and block_idx % 3 == 0
                )
                or (
                    self.activation_checkpointing_strategy == ActivationCheckpointingStrategy.one_in_four
                    and block_idx % 4 == 0
                )
            ):
                # shape: (batch_size, seq_len, d_model)
                x, cache = self._activation_checkpoint_fn(  # type: ignore
                    block, x, attention_bias=attention_bias, layer_past=layer_past, use_cache=use_cache
                )
            else:
                # shape: (batch_size, seq_len, d_model)
                x, cache = block(x, attention_bias=attention_bias, layer_past=layer_past, use_cache=use_cache)
            if attn_key_values is not None:
                assert cache is not None
                attn_key_values.append(cache)
        return x, attn_key_values

    def reset_parameters(self):
        for block in self:
            block.reset_parameters()

    def set_activation_checkpointing(self, strategy: Optional[ActivationCheckpointingStrategy]):
        self.activation_checkpointing_strategy = strategy
        for block in self:
            block.set_activation_checkpointing(strategy)


class Olmo(nn.Module):
    def __init__(self, config: ModelConfig, init_params: bool = True):
        super().__init__()
        self.config = config
        self.__cache = BufferCache()

        # Validate config.
        if self.config.alibi and self.config.flash_attention:
            raise OlmoConfigurationError("ALiBi is currently not supported with FlashAttention")

        if self.config.alibi and self.config.rope:
            raise OlmoConfigurationError("ALiBi and RoPE are mutually exclusive")

        if self.config.embedding_size is not None and self.config.embedding_size != self.config.vocab_size:
            if self.config.embedding_size < self.config.vocab_size:
                raise OlmoConfigurationError("embedding size should be at least as big as vocab size")
            elif self.config.embedding_size % 128 != 0:
                import warnings

                warnings.warn(
                    "Embedding size is not a multiple of 128! This could hurt throughput performance.", UserWarning
                )

        self.activation_checkpointing_strategy: Optional[ActivationCheckpointingStrategy] = None
        self._activation_checkpoint_fn: Callable = activation_checkpoint_function(self.config)

        if not (
            0 < self.config.block_group_size <= self.config.n_layers
            and self.config.n_layers % self.config.block_group_size == 0
        ):
            raise OlmoConfigurationError("n layers must be divisible by block group size")

        torch.backends.cuda.enable_flash_sdp(True)
        torch.backends.cuda.enable_mem_efficient_sdp(False)  # this is super slow so make sure torch won't use it

        self.transformer = nn.ModuleDict(
            dict(
                wte=nn.Embedding(
                    config.embedding_size or config.vocab_size, config.d_model, device=config.init_device
                ),
                emb_drop=Dropout(config.embedding_dropout),
                ln_f=LayerNorm.build(config),
            )
        )

        blocks = [OlmoBlock.build(i, config, self.__cache) for i in range(config.n_layers)]
        if self.config.block_group_size > 1:
            block_groups = [
                OlmoBlockGroup(config, i, blocks[i : i + config.block_group_size])
                for i in range(0, config.n_layers, config.block_group_size)
            ]
            self.transformer.update({"block_groups": nn.ModuleList(block_groups)})
        else:
            self.transformer.update({"blocks": nn.ModuleList(blocks)})

        if not (self.config.alibi or self.config.rope):
            self.transformer.update(
                {"wpe": nn.Embedding(config.max_sequence_length, config.d_model, device=config.init_device)}
            )
        if not config.weight_tying:
            self.transformer.update(
                {
                    "ff_out": nn.Linear(
                        config.d_model,
                        config.embedding_size or config.vocab_size,
                        bias=config.include_bias,
                        device=config.init_device,
                    )
                }
            )
        # When `init_device="meta"` FSDP will call `reset_parameters()` to initialize weights.
        if init_params and self.config.init_device != "meta":
            self.reset_parameters()
        self.__num_fwd_flops: Optional[int] = None

        # Warm up cache.
        if self.config.alibi:
            get_causal_attention_bias(self.__cache, config.max_sequence_length, _non_meta_init_device(config))
            self.get_alibi_attention_bias(config.max_sequence_length, _non_meta_init_device(config))

    def set_activation_checkpointing(self, strategy: Optional[ActivationCheckpointingStrategy]):
        self.activation_checkpointing_strategy = strategy
        if self.config.block_group_size != 1:
            for block_group in self.transformer.block_groups:
                block_group.set_activation_checkpointing(strategy)
        else:
            for block in self.transformer.blocks:
                block.set_activation_checkpointing(strategy)

    @property
    def device(self) -> torch.device:
        device: torch.device = self.transformer.wte.weight.device  # type: ignore
        if device.type == "meta":
            return _non_meta_init_device(self.config)
        else:
            return device

    def reset_parameters(self):
        log.info("Initializing model parameters...")
        # Top-level embeddings / linear layers.
        init_weights(
            self.config,
            self.transformer.wte,  # type: ignore
            std_factor=(0.5 * math.sqrt(self.config.d_model)) if self.config.scale_logits else 1.0,
            type_of_module=ModuleType.emb,
        )
        if hasattr(self.transformer, "wpe"):
            init_weights(self.config, self.transformer.wpe, type_of_module=ModuleType.emb)  # type: ignore

        # Top-level layer norm.
        self.transformer.ln_f.reset_parameters()  # type: ignore

        # Output weights.
        if hasattr(self.transformer, "ff_out"):
            init_weights(self.config, self.transformer.ff_out, type_of_module=ModuleType.final_out)  # type: ignore

        # Let the blocks handle themselves.
        if self.config.block_group_size == 1:
            for block in self.transformer.blocks:
                block.reset_parameters()
        else:
            for block_group in self.transformer.block_groups:
                block_group.reset_parameters()

    def get_alibi_attention_bias(self, seq_len: int, device: torch.device) -> torch.Tensor:
        if (alibi_bias := self.__cache.get("alibi_attention_bias")) is not None and alibi_bias.shape[
            -1
        ] >= seq_len:
            if alibi_bias.device != device:
                alibi_bias = alibi_bias.to(device)
                self.__cache["alibi_attention_bias"] = alibi_bias
            return alibi_bias
        with torch.autocast(device.type, enabled=False):
            alibi_bias = alibi_attention_bias(seq_len, self.config, device)
        self.__cache["alibi_attention_bias"] = alibi_bias
        return alibi_bias

    def forward(
        self,
        input_ids: torch.LongTensor,
        input_embeddings: Optional[torch.FloatTensor] = None,
        attention_mask: Optional[torch.Tensor] = None,
        attention_bias: Optional[torch.Tensor] = None,
        past_key_values: Optional[Sequence[Tuple[torch.Tensor, torch.Tensor]]] = None,
        use_cache: bool = False,
        last_logits_only: bool = False,
        output_hidden_states: Optional[bool] = None,
    ) -> OlmoOutput:
        """
        :param input_ids: A tensor of shape `(batch_size, seq_len)`.
        :param input_embeddings: A tensor of shape `(batch_size, seq_len, d_model)` with input
            embeddings. When provided, it is treated as the output of the input embedding layer.
        :param attention_mask: A tensor of shape `(batch_size, seq_len)` that indicates
            which input IDs are masked. A `1` value in the mask means that
            the corresponding input ID should *not* be ignored. A `0` means
            that the corresponding input ID is masked.

            This has the same meaning as the `attention_mask` in HuggingFace's `transformers`
            library.
        :param attention_bias: A tensor of shape `(batch_size, 1, seq_len, seq_len)`,
            `(1, 1, seq_len, seq_len)`, or `(seq_len, seq_len)`. This is used
            to introduce causal or other biases.

            If the tensor is a bool or byte tensor, a `True` or `1` at `attention_bias[:, :, i, j]`
            indicates that the i-th element in the sequence is allowed to attend to the j-th
            element in the sequence.

            If the tensor is a float tensor, it will just be added to the attention
            scores before the softmax.

            The default is causal, which corresponds to a lower-diagonal byte matrix of ones.
        :param past_key_values: Pre-computed keys and values for each attention block.
            Can be used to speed up sequential decoding. The `input_ids` which have
            their past given to this model should not be passed as `input_ids` as they have already been computed.
        :param use_cache: If `True`, return key and value tensors for each block.
        :param last_logits_only: If `True`, only compute the logits for the last token of each sequence.
            This can speed up decoding when you only care about the next token.
        """
        output_hidden_states = output_hidden_states if output_hidden_states is not None else False

        if past_key_values:
            assert len(past_key_values) == self.config.n_layers

        batch_size, seq_len = input_ids.size() if input_embeddings is None else input_embeddings.size()[:2]
        if past_key_values is None:
            past_length = 0
        else:
            past_length = past_key_values[0][0].size(-2)

        # Get embeddings of input.
        # shape: (batch_size, seq_len, d_model)
        x = self.transformer.wte(input_ids) if input_embeddings is None else input_embeddings  # type: ignore

        if not (self.config.alibi or self.config.rope):
            # Get positional embeddings.
            # shape: (1, seq_len)
            pos = torch.arange(past_length, past_length + seq_len, dtype=torch.long, device=x.device).unsqueeze(0)
            # shape: (1, seq_len, d_model)
            pos_emb = self.transformer.wpe(pos)  # type: ignore
            x = pos_emb + x

        # Add input + positional embeddings and apply dropout.
        # shape: (batch_size, seq_len, d_model)
        x = self.transformer.emb_drop(x)  # type: ignore

        # Transform the attention mask into what the blocks expect.
        if attention_mask is not None:
            # shape: (batch_size, 1, 1, seq_len)
            attention_mask = attention_mask.to(dtype=torch.float).view(batch_size, -1)[:, None, None, :]
            attention_mask = (1.0 - attention_mask) * torch.finfo(attention_mask.dtype).min

        # Merge attention mask with attention bias.
        if (
            attention_bias is not None
            or attention_mask is not None
            or self.config.alibi
            # NOTE (epwalsh): we need to initialize the attn bias in order for attn to work properly
            # with key+value cache. Otherwise `F.scaled_dot_product_attention()` doesn't seem to compute
            # scores correctly.
            or past_key_values is not None
        ):
            if attention_bias is None and self.config.alibi:
                attention_bias = get_causal_attention_bias(
                    self.__cache, past_length + seq_len, x.device
                ) + self.get_alibi_attention_bias(past_length + seq_len, x.device)
            elif attention_bias is None:
                attention_bias = get_causal_attention_bias(self.__cache, past_length + seq_len, x.device)
            elif attention_bias.dtype in (torch.int8, torch.bool):
                attention_bias = attention_bias.to(dtype=torch.float)
                attention_bias.masked_fill_(attention_bias == 0.0, torch.finfo(attention_bias.dtype).min)

            # Transform to the right shape and data type.
            mask_len = seq_len
            if attention_mask is not None:
                mask_len = attention_mask.shape[-1]
            elif past_key_values is not None:
                mask_len = past_key_values[0][0].shape[-2] + seq_len
            attention_bias = attention_bias[:, :, :mask_len, :mask_len].to(dtype=torch.float)

            # Add in the masking bias.
            if attention_mask is not None:
                attention_bias = attention_bias + attention_mask
                # Might get -infs after adding attention mask, since dtype.min + dtype.min = -inf.
                # `F.scaled_dot_product_attention()` doesn't handle -inf like you'd expect, instead
                # it can produce NaNs.
                ensure_finite_(attention_bias, check_neg_inf=True, check_pos_inf=False)

        attn_key_values: Optional[List[Tuple[torch.Tensor, torch.Tensor]]] = [] if use_cache else None

        # decoder layers
        all_hidden_states = []

        # Apply blocks one-by-one.
        if self.config.block_group_size == 1:
            for block_idx, block in enumerate(self.transformer.blocks):
                if output_hidden_states:
                    # add hidden states
                    all_hidden_states.append(x)

                layer_past = None if past_key_values is None else past_key_values[block_idx]
                if (
                    (self.activation_checkpointing_strategy == ActivationCheckpointingStrategy.whole_layer)
                    or (
                        self.activation_checkpointing_strategy == ActivationCheckpointingStrategy.one_in_two
                        and block_idx % 2 == 0
                    )
                    or (
                        self.activation_checkpointing_strategy == ActivationCheckpointingStrategy.one_in_three
                        and block_idx % 3 == 0
                    )
                    or (
                        self.activation_checkpointing_strategy == ActivationCheckpointingStrategy.one_in_four
                        and block_idx % 4 == 0
                    )
                ):
                    # shape: (batch_size, seq_len, d_model)
                    x, cache = self._activation_checkpoint_fn(
                        block, x, attention_bias=attention_bias, layer_past=layer_past, use_cache=use_cache
                    )
                else:
                    # shape: (batch_size, seq_len, d_model)
                    x, cache = block(x, attention_bias=attention_bias, layer_past=layer_past, use_cache=use_cache)
                if attn_key_values is not None:
                    assert cache is not None
                    attn_key_values.append(cache)
        else:
            for group_idx, block_group in enumerate(self.transformer.block_groups):
                if output_hidden_states:
                    # add hidden states
                    all_hidden_states.append(x)

                layers_past = (
                    None
                    if past_key_values is None
                    else past_key_values[
                        group_idx * self.config.block_group_size : (group_idx + 1) * self.config.block_group_size
                    ]
                )
                x, cache = block_group(
                    x, attention_bias=attention_bias, layers_past=layers_past, use_cache=use_cache
                )
                if attn_key_values is not None:
                    assert cache is not None
                    attn_key_values.extend(cache)

        if last_logits_only:
            # shape: (batch_size, 1, d_model)
            x = x[:, -1, :].unsqueeze(1)

        # Apply final layer norm.
        # shape: (batch_size, seq_len or 1, d_model)
        x = self.transformer.ln_f(x)  # type: ignore
        if output_hidden_states:
            # add final hidden state post-final-layernorm, following HuggingFace's convention
            all_hidden_states.append(x)

        # Get logits.
        # shape: (batch_size, seq_len or 1, vocab_size)
        if self.config.weight_tying:
            logits = F.linear(x, self.transformer.wte.weight, None)  # type: ignore
        else:
            logits = self.transformer.ff_out(x)  # type: ignore
        if self.config.scale_logits:
            logits.mul_(1 / math.sqrt(self.config.d_model))

        return OlmoOutput(logits=logits, attn_key_values=attn_key_values, hidden_states=tuple(all_hidden_states) if output_hidden_states else None)  # type: ignore[arg-type]

    def get_fsdp_wrap_policy(self, wrap_strategy: Optional[FSDPWrapStrategy] = None):
        if wrap_strategy is None:
            return None

        # The 'recurse' mode for the wrap function does not behave like you'd expect.
        # Even if we return False, it may still recurse because PyTorch does what it wants,
        # not what you want. This causes issues when, for example, we want to wrap 'ff_out' (a linear layer)
        # but not other linear layers within a block.
        # So we have to explicitly tell PyTorch which linear layers to wrap, and we also just
        # return True in 'recurse' mode for simplicity.
        size_based_module_to_wrap = {self.transformer.wte}
        if hasattr(self.transformer, "ff_out"):
            size_based_module_to_wrap.add(self.transformer.ff_out)

        if wrap_strategy == FSDPWrapStrategy.by_block:

            def fsdp_wrap_fn(module, recurse: bool = True, nonwrapped_numel: int = 0):
                del nonwrapped_numel
                wrap = isinstance(module, OlmoBlock)
                if recurse:
                    return True
                else:
                    return wrap

            return fsdp_wrap_fn
        elif wrap_strategy == FSDPWrapStrategy.by_block_and_size:

            def fsdp_wrap_fn(module, recurse: bool = True, nonwrapped_numel: int = 0):
                del nonwrapped_numel
                wrap = isinstance(module, (OlmoBlock,)) or module in size_based_module_to_wrap
                if recurse:
                    return True
                else:
                    return wrap

            return fsdp_wrap_fn
        elif wrap_strategy == FSDPWrapStrategy.by_block_group:
            if self.config.block_group_size <= 1:
                raise OlmoConfigurationError(
                    "'by_block_group' FSDP wrapping strategy requires block group size greater than 1"
                )

            def fsdp_wrap_fn(module, recurse: bool = True, nonwrapped_numel: int = 0):
                del nonwrapped_numel
                wrap = isinstance(module, OlmoBlockGroup)
                if recurse:
                    return True
                else:
                    return wrap

            return fsdp_wrap_fn
        elif wrap_strategy == FSDPWrapStrategy.by_block_group_and_size:
            if self.config.block_group_size <= 1:
                raise OlmoConfigurationError(
                    "'by_block_group_and_size' FSDP wrapping strategy requires block group size greater than 1"
                )

            def fsdp_wrap_fn(module, recurse: bool = True, nonwrapped_numel: int = 0):
                del nonwrapped_numel
<<<<<<< HEAD
                wrap = (
                    isinstance(module, (OlmoBlockGroup, nn.Linear, nn.Embedding))
                    or module in size_based_module_to_wrap
                )
=======
                wrap = isinstance(module, (OlmoBlockGroup,)) or module in size_based_module_to_wrap
>>>>>>> ea137290
                if recurse:
                    return True
                else:
                    return wrap

            return fsdp_wrap_fn
        elif wrap_strategy == FSDPWrapStrategy.size_based:
            from torch.distributed.fsdp.wrap import size_based_auto_wrap_policy

            return size_based_auto_wrap_policy
        elif wrap_strategy in {
            FSDPWrapStrategy.one_in_two,
            FSDPWrapStrategy.one_in_three,
            FSDPWrapStrategy.one_in_four,
            FSDPWrapStrategy.one_in_five,
        }:
            c = {
                FSDPWrapStrategy.one_in_two: 2,
                FSDPWrapStrategy.one_in_three: 3,
                FSDPWrapStrategy.one_in_four: 4,
                FSDPWrapStrategy.one_in_five: 5,
            }[wrap_strategy]

            def fsdp_wrap_fn(module, recurse: bool = True, nonwrapped_numel: int = 0):
                del nonwrapped_numel
                wrap = isinstance(module, OlmoBlock) and module.layer_id % c == 0
                if recurse:
                    return True
                else:
                    return wrap

            return fsdp_wrap_fn
        else:
            raise NotImplementedError(wrap_strategy)

    def num_params(self, include_embedding: bool = True) -> int:
        """
        Get the total number of parameters.
        """
        params = (np for np in self.named_parameters())
        if not include_embedding:
            params = filter(  # type: ignore
                lambda np: ".wte." not in np[0] and ".wpe." not in np[0],
                params,
            )
        return sum(p.numel() for _, p in params)

    @property
    def num_fwd_flops(self):
        if self.__num_fwd_flops:
            return self.__num_fwd_flops
        n_params = self.num_params()
        # the number of parameters is approximately the number of multiply-accumulates (MAC) in the network
        # each MAC has 2 FLOPs - we multiply by 2 ie 2 * n_param
        # this gets us FLOPs / token
        params_flops_per_token = 2 * n_params
        params_flops_per_seq = params_flops_per_token * self.config.max_sequence_length
        # there are 2 FLOPS per mac; there is A=Q*K^T and out=A*V ops (ie mult by 2)
        attn_flops_per_seq = (
            self.config.n_layers * 2 * 2 * (self.config.d_model * (self.config.max_sequence_length**2))
        )
        self.__num_fwd_flops = params_flops_per_seq + attn_flops_per_seq
        return self.__num_fwd_flops

    def generate(
        self,
        input_ids: torch.LongTensor,
        attention_mask: Optional[torch.Tensor] = None,
        attention_bias: Optional[torch.Tensor] = None,
        max_steps: int = 10,
        beam_size: int = 1,
        per_node_beam_size: Optional[int] = None,
        sampler: Optional[Sampler] = None,
        min_steps: Optional[int] = None,
        final_sequence_scorer: Optional[FinalSequenceScorer] = None,
        constraints: Optional[List[Constraint]] = None,
    ) -> OlmoGenerateOutput:
        """
        Generate token IDs using beam search.

        Note that by default ``beam_size`` is set to 1, which is greedy decoding.

        :param input_ids: A tensor of shape `(batch_size, seq_len)`.
        :param attention_mask: A optional tensor of shape `(batch_size, seq_len)`, the same
            as for the forward method.
        :param attention_bias: A tensor of shape
            `(batch_size, 1, seq_len + tokens_to_generate, seq_len + tokens_to_generate)`,
            the same as for the forward method except only one shape is excepted here.

        For an explanation of the other arguments, see :class:`BeamSearch`.
        """
        beam_search = BeamSearch(
            self.config.eos_token_id,
            max_steps=max_steps,
            beam_size=beam_size,
            per_node_beam_size=per_node_beam_size,
            sampler=sampler,
            min_steps=min_steps,
            final_sequence_scorer=final_sequence_scorer,
            constraints=constraints,
        )

        # Validate inputs.
        batch_size, seq_len = input_ids.shape
        if attention_mask is not None:
            assert attention_mask.shape == (batch_size, seq_len)
        if attention_bias is not None:
            assert len(attention_bias.shape) == 4
            assert attention_bias.shape[:2] == (batch_size, 1)
            assert (
                seq_len + beam_search.max_steps
                <= attention_bias.shape[2]
                == attention_bias.shape[3]
                <= self.config.max_sequence_length
            )

        tokens_generated = 0

        def flatten_past_key_values(
            past_key_values: List[Tuple[torch.Tensor, torch.Tensor]],
        ) -> Dict[str, torch.Tensor]:
            out = {}
            for i, (key, value) in enumerate(past_key_values):
                out[f"past_key_{i}"] = key
                out[f"past_value_{i}"] = value
            return out

        def unflatten_past_key_values(
            past_key_values: Dict[str, torch.Tensor],
        ) -> List[Tuple[torch.Tensor, torch.Tensor]]:
            out = []
            for i in range(self.config.n_layers):
                past_key = past_key_values[f"past_key_{i}"]
                past_value = past_key_values[f"past_value_{i}"]
                out.append((past_key, past_value))
            return out

        def step(
            last_predictions: torch.Tensor, state: dict[str, torch.Tensor]
        ) -> tuple[torch.Tensor, dict[str, torch.Tensor]]:
            nonlocal tokens_generated

            attention_mask = state.get("attention_mask")
            attention_bias = state.get("attention_bias")

            if tokens_generated > 0:
                past_key_values = unflatten_past_key_values(state)
                input_ids = last_predictions.unsqueeze(1)
                if attention_mask is not None:
                    group_size = input_ids.shape[0]
                    attention_mask = torch.cat((attention_mask, attention_mask.new_ones((group_size, 1))), dim=-1)
            else:
                past_key_values = None
                input_ids = state["input_ids"]

            tokens_generated += 1

            # Run forward pass of model to get logits, then normalize to get log probs.
            output = self(
                input_ids,
                attention_mask=attention_mask,
                attention_bias=attention_bias,
                past_key_values=past_key_values,
                use_cache=True,
                last_logits_only=True,
            )
            log_probs = F.log_softmax(output.logits[:, -1, :], dim=-1)

            # Create new state.
            state = flatten_past_key_values(output.attn_key_values)
            if attention_mask is not None:
                state["attention_mask"] = attention_mask
            if attention_bias is not None:
                state["attention_bias"] = attention_bias

            return log_probs, state

        initial_preds = input_ids.new_zeros((batch_size,))  # This is arbitrary, we won't use this.
        state: dict[str, torch.Tensor] = {"input_ids": input_ids}
        if attention_mask is not None:
            state["attention_mask"] = attention_mask
        if attention_bias is not None:
            state["attention_bias"] = attention_bias
        with torch.no_grad():
            token_ids, scores = beam_search.search(initial_preds, state, step)

        return OlmoGenerateOutput(
            token_ids=token_ids,  # type: ignore[arg-type]
            scores=scores,  # type: ignore[arg-type]
        )

    @classmethod
    def from_checkpoint(
        cls, checkpoint_dir: PathOrStr, device: str = "cpu", checkpoint_type: Optional[CheckpointType] = None
    ) -> Olmo:
        """
        Load an OLMo model from a checkpoint.
        """
        from .util import resource_path

        # Guess checkpoint type.
        if checkpoint_type is None:
            try:
                if resource_path(checkpoint_dir, "model.pt").is_file():
                    checkpoint_type = CheckpointType.unsharded
                else:
                    checkpoint_type = CheckpointType.sharded
            except FileNotFoundError:
                checkpoint_type = CheckpointType.sharded

        # Load config.
        config_path = resource_path(checkpoint_dir, "config.yaml")
        model_config = ModelConfig.load(config_path, key="model", validate_paths=False)

        if checkpoint_type == CheckpointType.unsharded:
            # Initialize model (always on CPU to start with so we don't run out of GPU memory).
            model_config.init_device = "cpu"
            model = Olmo(model_config)

            # Load state dict directly to target device.
            state_dict_path = resource_path(checkpoint_dir, "model.pt")
            state_dict = torch.load(state_dict_path, map_location="cpu")
            model.load_state_dict(model._make_state_dict_compatible(state_dict)[0])
            model = model.to(torch.device(device))
        else:
            from .checkpoint import load_model_state

            # Initialize model on target device. In this case the state dict is loaded in-place
            # so it's not necessary to start on CPU if the target device is a GPU.
            model_config.init_device = device
            model = Olmo(model_config)

            # Load state dict in place.
            load_model_state(checkpoint_dir, model)

        return model.eval()

    def _make_state_dict_compatible(
        self, state_dict: Dict[str, torch.Tensor]
    ) -> Tuple[Dict[str, torch.Tensor], Dict[str, Set[str]]]:
        """
        Handles some cases where the state dict is valid yet may need to be transformed in order to
        be loaded.

        This modifies the state dict in-place and also returns it, along with a mapping of original key
        names to new key names in cases where the keys were simply renamed. That mapping can be used
        to make a corresponding optimizer state dict compatible as well.
        """
        import re
        from fnmatch import fnmatch

        new_keys_to_og_keys: Dict[str, str] = {}

        # Remove "_fsdp_wrapped_module." prefix from all keys. We don't want this prefix when the model is
        # not wrapped in FSDP. And when the model is wrapped in FSDP, loading this state dict will still work
        # fine without the prefixes. This also simplifies the other steps below.
        for key in list(state_dict.keys()):
            state_dict[(new_key := key.replace("_fsdp_wrapped_module.", ""))] = state_dict.pop(key)
            new_keys_to_og_keys[new_key] = key

        # For backwards compatibility prior to fixing https://github.com/allenai/LLM/issues/222
        if self.config.block_type == BlockType.sequential:
            for key in list(state_dict.keys()):
                if fnmatch(key, "transformer.*.norm.weight"):
                    tensor = state_dict.pop(key)
                    state_dict[(new_key := key.replace("norm.weight", "attn_norm.weight"))] = tensor
                    new_keys_to_og_keys[new_key] = new_keys_to_og_keys[key]
                    state_dict[(new_key := key.replace("norm.weight", "ff_norm.weight"))] = tensor.clone()
                    new_keys_to_og_keys[new_key] = new_keys_to_og_keys[key]
                    del new_keys_to_og_keys[key]
                elif fnmatch(key, "transformer.*.norm.bias"):
                    tensor = state_dict.pop(key)
                    state_dict[(new_key := key.replace("norm.bias", "attn_norm.bias"))] = tensor
                    new_keys_to_og_keys[new_key] = new_keys_to_og_keys[key]
                    state_dict[(new_key := key.replace("norm.bias", "ff_norm.bias"))] = tensor.clone()
                    new_keys_to_og_keys[new_key] = new_keys_to_og_keys[key]
                    del new_keys_to_og_keys[key]

        # For loading a state dict that was saved with a different `block_group_size`.
        if "transformer.block_groups.0.0.attn_out.weight" in state_dict.keys():
            state_dict_block_group_size = len(
                [k for k in state_dict.keys() if fnmatch(k, "transformer.block_groups.0.*.attn_out.weight")]
            )
        else:
            state_dict_block_group_size = 1
        if self.config.block_group_size != state_dict_block_group_size:
            log.info(
                f"Regrouping state dict blocks from group size {state_dict_block_group_size} to "
                f"group size {self.config.block_group_size}"
            )
            # For simplicity we're first going to flatten out the block groups in the state dict (if necessary)
            # and then (re-)group them into the right block sizes.
            if state_dict_block_group_size > 1:
                for key in list(state_dict.keys()):
                    if (m := re.match(r"transformer.block_groups\.(\d+)\.(\d+)\..*", key)) is not None:
                        group_idx, group_block_idx = int(m.group(1)), int(m.group(2))
                        block_idx = (group_idx * state_dict_block_group_size) + group_block_idx
                        state_dict[
                            (
                                new_key := key.replace(
                                    f"block_groups.{group_idx}.{group_block_idx}.", f"blocks.{block_idx}."
                                )
                            )
                        ] = state_dict.pop(key)
                        new_keys_to_og_keys[new_key] = new_keys_to_og_keys.pop(key)

            if self.config.block_group_size > 1:
                # Group the state dict blocks into the right block size.
                for key in list(state_dict.keys()):
                    if (m := re.match(r"transformer.blocks\.(\d+)\..*", key)) is not None:
                        block_idx = int(m.group(1))
                        group_idx, group_block_idx = (
                            block_idx // self.config.block_group_size,
                            block_idx % self.config.block_group_size,
                        )
                        state_dict[
                            (
                                new_key := key.replace(
                                    f"blocks.{block_idx}.", f"block_groups.{group_idx}.{group_block_idx}."
                                )
                            )
                        ] = state_dict.pop(key)
                        new_keys_to_og_keys[new_key] = new_keys_to_og_keys.pop(key)

        og_keys_to_new: Dict[str, Set[str]] = defaultdict(set)
        for new_key, og_key in new_keys_to_og_keys.items():
            og_keys_to_new[og_key].add(new_key)

        return state_dict, og_keys_to_new<|MERGE_RESOLUTION|>--- conflicted
+++ resolved
@@ -538,11 +538,8 @@
         """
         if self.flash_attn_func is not None and attn_mask is None:
             r = self.flash_attn_func(
-                q.transpose(1, 2),
-                k.transpose(1, 2),
-                v.transpose(1, 2),
-                dropout_p=dropout_p,
-                causal=is_causal)
+                q.transpose(1, 2), k.transpose(1, 2), v.transpose(1, 2), dropout_p=dropout_p, causal=is_causal
+            )
             return r.transpose(1, 2)
         else:
             # torch's sdpa doesn't support GQA, so we're doing this
@@ -1329,14 +1326,7 @@
 
             def fsdp_wrap_fn(module, recurse: bool = True, nonwrapped_numel: int = 0):
                 del nonwrapped_numel
-<<<<<<< HEAD
-                wrap = (
-                    isinstance(module, (OlmoBlockGroup, nn.Linear, nn.Embedding))
-                    or module in size_based_module_to_wrap
-                )
-=======
                 wrap = isinstance(module, (OlmoBlockGroup,)) or module in size_based_module_to_wrap
->>>>>>> ea137290
                 if recurse:
                     return True
                 else:
